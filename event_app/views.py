from django.shortcuts import render,redirect, get_object_or_404
from django.contrib.auth import login, authenticate
from django.contrib.auth import logout
from django.contrib import messages
from django.contrib.auth.decorators import login_required, user_passes_test
from django.core.paginator import Paginator
from django.contrib.auth.forms import AuthenticationForm
from django.db.models import Count, F, Avg, Sum
from datetime import datetime
from django.utils import timezone
import json
from django.db.models.functions import TruncDate
from django.utils.safestring import mark_safe
from django.utils.timezone import now
from django.db import DatabaseError

from .forms import UserRegistrationForm, AdminUserCreationForm, EventAttendeeRegistrationForm, EventForm
from .models import Event, Attendee, EventRegistration, CustomUser
from .utils import notify_event_attendees

# Create your views here.
def admin_dashboard(request):
    # Stats
    total_users = CustomUser.objects.count()
    total_published_events = Event.objects.filter(status=Event.PUBLISHED).count()
    total_registrations = EventRegistration.objects.count()
    total_views = Event.objects.aggregate(views=Sum("views_count"))["views"] or 0
    avg_conversion_rate = round((total_registrations / total_views * 100), 1) if total_views > 0 else 0

    # Top Organizers (ranked by attendees)
    top_organizers = (
        Event.objects.filter(status=Event.PUBLISHED)
        .annotate(attendee_count=Count("attendees"))
        .values("organizer__id", "organizer__username")
        .annotate(
            total_attendees=Count("attendees"),
            total_events=Count("id")
        )
        .order_by("-total_attendees")[:5]  # Top 5
    )

    # Category usage for pie chart
    category_counts = (
        Event.objects.values("category")
        .annotate(total=Count("id"))
        .order_by("category")
    )
    total_events = Event.objects.count()
    category_data = []
    for c in category_counts:
        percentage = (c["total"] / total_events * 100) if total_events > 0 else 0
        category_data.append({
            "category": c["category"],
            "label": dict(Event.CATEGORY_CHOICES).get(c["category"], "Other"),
            "percentage": round(percentage, 1),
            "color": {
                Event.MUSIC_ARTS: '#FF6384',
                Event.BUSINESS: '#36A2EB',
                Event.SPORTS: '#FFCE56',
                Event.TECHNOLOGY: '#4BC0C0',
                Event.FOOD_DRINK: '#9966FF',
                Event.HEALTH_WELLNESS: '#FF9F40',
                Event.EDUCATION: '#FF6384',
                Event.COMMUNITY: '#C9CBCF',
                Event.CHARITY: '#4BC0C0',
                Event.GOVERNMENT: '#36A2EB',
                Event.TOURISM: '#FFCE56'
            }.get(c["category"], "#999999"),
        })

    context = {
        "total_users": total_users,
        "total_published_events": total_published_events,
        "total_registrations": total_registrations,
        "avg_conversion_rate": avg_conversion_rate,
        "top_organizers": top_organizers,
        "category_data": category_data,
    }
    return render(request, "adminDashboard.html", context)

def register_view(request):
    if request.method == 'POST':
        form = UserRegistrationForm(request.POST)
        if form.is_valid():
            user = form.save()
            username = form.cleaned_data.get('username')
            messages.success(request, f'Account created for {username}!')
            login(request, user)
            return dashboard(user)
    else:
        form = UserRegistrationForm()

    return render(request, 'registration.html', {'form': form})

def login_view(request):
    if request.method == "POST":
        login_type = request.POST.get("login_type")  # "organizer" or "attendee"

        # ---- ORGANIZER/ADMIN LOGIN ----
        if login_type == "organizer":
            form = AuthenticationForm(request, data=request.POST)
            if form.is_valid():
                username = form.cleaned_data.get("username")
                password = form.cleaned_data.get("password")
                user = authenticate(request, username=username, password=password)

                if user is not None:
                    login(request, user)  # Django login for real User/Admin
                    messages.success(request, f"Welcome {user.username}!")
                    return dashboard(user) # adjust to your route
                else:
                    messages.error(request, "Invalid username or password")
            else:
                messages.error(request, "Please correct the errors below.")
        # ---- ATTENDEE LOGIN ----
        elif login_type == "attendee":
            email = request.POST.get("email")
            attendee = Attendee.objects.filter(email=email).first()

            if attendee:
                # Store attendee in session
                request.session["attendee_id"] = attendee.id
                request.session["attendee_name"] = attendee.first_name
                messages.success(request, f"Welcome back, {attendee.first_name}!")
                return redirect("home")  # attendee homepage
            else:
                messages.error(request, "Attendee not found. Please register first.")

    else:
        form = AuthenticationForm()

    return render(request, "login.html", {"form": AuthenticationForm()})

def attendee_login(request):
    print('Attendee Attempt...')
    if request.method == "POST":
        email = request.POST.get('email')  # ✅ use POST instead of clean_data
        user = Attendee.objects.filter(email=email).first()
        print(user)
        if user:
            # You might want to "log in" the attendee in session
            request.session['attendee_id'] = user.id
            messages.success(request, f"Welcome back, {user.first_name}!")
            return redirect('home')
        else:
            messages.error(request, "User not found!!")
    return render(request, 'login.html')

def attendee_logout(request):
    """Logs out an attendee by clearing session data"""
    if "attendee_id" in request.session:
        request.session.flush()  # clears all session data
        messages.success(request, "You have been logged out successfully.")
    return redirect("home")

def dashboard(user):
    if is_admin(user): 
      return redirect('home')
    else:
        return redirect('organizer_overview')

def is_admin(user):
    return user.is_superuser or user.role == 'admin'

@login_required
@user_passes_test(is_admin)
def admin_create_user(request):
    if request.method == 'POST':
        form = AdminUserCreationForm(request.POST)
        if form.is_valid():
            user = form.save()
            username = form.cleaned_data.get('username')
            messages.success(request, f'User {username} created successfully!')
            return redirect('admin_create_user')
    else:
        form = AdminUserCreationForm()
    return render(request, 'create_user.html', {'form': form})

def register_for_event(request, event_id):
    """Register an attendee for an event"""
    event = get_object_or_404(Event,  id=event_id, status=Event.PUBLISHED)

    can_register, message = event.can_register()
    if not can_register:
        messages.error(request, message)
        return redirect('event_details', event_id=event_id)
    
    if request.method == 'POST':
        form = EventAttendeeRegistrationForm(event=event, data=request.POST)
        if form.is_valid():
            try:
                registration = form.save()
                messages.success(request, f'Successfully registered for {event.title}')
                return redirect('event_details')
            except Exception as e:
                messages.error(request, f'Registration failed: {str(e)}')
        else:
            messages.error(request, f'Please correct the errors below.')
    else:
        form = EventAttendeeRegistrationForm(event=event)
    
    return render(request, 'event_details.html', {'form': form, 'event': event})


def event_attendees(request, event):
    """
    View attendees for an event organizer only
    """
    registrations = event.regisrations.select_related('attendee').order_by('-registered_at')

    paginator = Paginator(registrations, 25)
    page_number = request.GET.get('page')
    page_obj = paginator.get_page(page_number)

    return page_obj

def attendee_events(request, attendee_id):
    """View events for a specific attendee"""
    attendee = get_object_or_404(Attendee, id=attendee_id)
    registrations = attendee.register.select_related('event').order_by('-registered_at')

    return render(request, '')

@login_required
def organizer_overview(request):
    organizer = request.user
    events = Event.objects.filter(organizer=organizer)


    total_events = events.count()
    published_events_count = events.filter(status=Event.PUBLISHED).count()
    draft_events_count = events.filter(status=Event.DRAFT).count()
    
    # Get current month's start and end dates
    now = timezone.now()
    current_month_start = now.replace(day=1, hour=0, minute=0, second=0, microsecond=0)
    if now.month == 12:
        next_month_start = now.replace(year=now.year + 1, month=1, day=1, hour=0, minute=0, second=0, microsecond=0)
    else:
        next_month_start = now.replace(month=now.month + 1, day=1, hour=0, minute=0, second=0, microsecond=0)
    
    # Upcoming events for this month (from today until end of current month)
    upcoming_events_this_month = events.filter(
        start_date__gte=now.date(),
        start_date__lt=next_month_start.date(),
        status=Event.PUBLISHED
    )
    upcoming_events_count = upcoming_events_this_month.count()
    
    # Total attendees across all events
    total_attendees = events.aggregate(
        total=Count('attendees', distinct=True)
    )['total'] or 0
    
    # Get organizer's events ordered by number of attendees (most attendees first)
    organizer_events = events.annotate(
        attendee_count=Count('attendees')
    ).order_by('-attendee_count', '-created_at')  # Secondary sort by creation date

    category_data = events.values('category').annotate(
        count=Count('id')
    ).order_by('-count')
    
    # Prepare chart data
    chart_labels = []
    chart_data = []
    chart_colors = []
    
    # Color mapping for each category
    category_colors = {
        Event.MUSIC_ARTS: '#FF6384',
        Event.BUSINESS: '#36A2EB', 
        Event.SPORTS: '#FFCE56',
        Event.TECHNOLOGY: '#4BC0C0',
        Event.FOOD_DRINK: '#9966FF',
        Event.HEALTH_WELLNESS: '#FF9F40',
        Event.EDUCATION: '#FF6384',
        Event.COMMUNITY: '#C9CBCF',
        Event.CHARITY: '#4BC0C0',
        Event.GOVERNMENT: '#36A2EB',
        Event.TOURISM: '#FFCE56'
    }
    
    # Calculate percentages and prepare chart data
    for item in category_data:
        category = item['category']
        count = item['count']
        percentage = round((count / total_events) * 100, 1) if total_events > 0 else 0
        
        # Get category display name
        category_display = dict(Event.CATEGORY_CHOICES).get(category, category)
        
        chart_labels.append(category_display)
        chart_data.append(percentage)
        chart_colors.append(category_colors.get(category, '#C9CBCF'))
    
    # Convert to JSON for JavaScript
    chart_data_json = json.dumps({
        'labels': chart_labels,
        'data': chart_data,
        'colors': chart_colors
    })
    
    print(f"Total events: {total_events}")
    print(f"Published: {published_events_count}, Draft: {draft_events_count}")
    print(f"Upcoming this month: {upcoming_events_count}")
    
    context = {
        'total_events': total_events,
        'published_events_count': published_events_count,
        'draft_events_count': draft_events_count,
        'upcoming_events_count': upcoming_events_count,
        'total_attendees': total_attendees,
        'organizer_events': organizer_events,  # List of events ordered by attendee count
        'category_chart_data': chart_data_json,  # JSON data for Chart.js
        'category_breakdown': category_data,
    }


    return render(request, 'organizer_dashboard.html', context)

@login_required
def create_event(request):
    if request.method == "POST":
        form = EventForm(request.POST, request.FILES)
        if form.is_valid():
            event = form.save(commit=False)
            event.organizer = request.user  # attach logged-in user
            event.save()
            form.save_m2m()  # save tags/relations
            return redirect("organizer_overview")  # redirect after success
    else:
        form = EventForm()

    return render(request, "create_event.html", {"form": form})

def view_event(request, event_id):
    """
    View function for displaying details of a single event.
    
    Retrieves an event by its primary key (pk) and renders the event detail page.
    
    """
    event = get_object_or_404(Event, id=event_id)
    
    organizer = event.organizer
    organizer_name = event.organizer_name()  # This method already exists in your model
    organizer_contact = organizer.contact_number
    organizer_email = organizer.email

    # user_contact = user.mobile_number
    session_key = f'viewed_event_{event_id}'
    if not request.session.get(session_key):
        Event.objects.filter(id=event_id).update(views_count=F('views_count')+1)
        event.refresh_from_db()
        request.session[session_key] = True
    
    form = EventAttendeeRegistrationForm(event=event)

    context = {
        'event': event,
        'organizer_name': organizer_name,
        'organizer_email': organizer_email,
        'organizer_contact': organizer_contact,
        'form': form,
    }
    return render(request, 'event_details.html', context)

@login_required
def event_analytics(request, event_id):
    user = request.user
    event = get_object_or_404(Event, id=event_id)

    # Ensure only organizer can see analytics
    if user != event.organizer:
        messages.error(request, 'You are not permitted to access this page.')
        return redirect('event_details', event_id=event.id)

    # Example: if you have a field `views` in Event
    total_views = event.views_count 

    # Total registrations (attendees linked via EventRegistration)
    total_registrations = event.attendees.count()

    # Conversion rate (avoid division by zero)
    conversion_rate = 0
    if total_views > 0:
        conversion_rate = round((total_registrations / total_views) * 100, 1)

    # List of registered attendees
    registered_users = event.attendees.all()

    # Group registrations by date
    registrations_over_time = (
        EventRegistration.objects.filter(event=event)
        .annotate(date=TruncDate("registered_at"))
        .values("date")
        .annotate(count=Count("id"))
        .order_by("date")
    )

    
    context = {
        'event': event,
        'total_views': total_views,
        'total_registrations': total_registrations,
        'conversion_rate': conversion_rate,
        'registered_users': registered_users,
        'registrations_over_time': list(registrations_over_time),
    }

    return render(request, 'event_analytics.html', context)

@login_required
def cancel_event(request, event_id):
    """Cancel an event and notify all attendees."""
    try:
        event = get_object_or_404(Event, id=event_id, organizer=request.user)

        # Update status
        event.status = Event.CANCELLED
        event.save()

        # Notify attendees
        subject = f"Event Cancelled: {event.title}"
        #notify_event_attendees(event, subject, "event_cancelled")

        messages.success(request, f"The event '{event.title}' has been cancelled. Attendees notified.")
    except DatabaseError as db_err:
        messages.error(request, f"Database error: {db_err}")
    except Exception as e:
        messages.error(request, f"Something went wrong: {str(e)}")
    return redirect("event_analytics", event_id=event.id)

def logout_view(request):
    logout(request)
    return redirect('home')

def logout_success(request):
    return render(request, 'logout.html')


def edit_event(request, event_id):
    """Edit an event and notify attendees of updates."""
    event = get_object_or_404(Event, id=event_id, organizer=request.user)

    if request.method == "POST":
        form = EventForm(request.POST, instance=event)
        if form.is_valid():
            form.save()

            # Notify attendees
            subject = f"Event Updated: {event.title}"
            notify_event_attendees(event, subject, "event_updated")

            messages.success(request, f"The event '{event.title}' was updated and attendees notified.")
            return redirect("event_details", event_id=event.id)
    else:
        form = EventForm(instance=event)

    return render(request, "create_event.html", {"form": form, "event": event})

def home_view(request):
    events = Event.objects.filter(status=Event.PUBLISHED)
    return render(request, 'home.html', {'events': events})

<<<<<<< HEAD
def upcoming_events_view(request):
    events = Event.objects.filter(start_date__gte=now(),status=Event.PUBLISHED).order_by('start_date')
    paginator = Paginator(events, 8)  # Show 5 events per page
    page_number = request.GET.get('page')
    events = paginator.get_page(page_number)
    return render(request, 'upcoming_events.html', {'events': events})
=======
def attendee_overview(request, attendee_id):
    attendee = get_object_or_404(Attendee, id=attendee_id)
    now = timezone.now()

    # Events the user is attending
    events = Event.objects.filter(attendees=attendee).distinct()
    
    total_events = events.count()
    
    upcoming_events = events.filter(start_date__gte=now.date(), status=Event.PUBLISHED)
    upcoming_events_count = upcoming_events.count()
    
    past_events = events.filter(start_date__lt=now.date(), status=Event.PUBLISHED)
    past_events_count = past_events.count()

    # Events grouped by category
    category_data = events.values('category').annotate(
        count=Count('id')
    ).order_by('-count')
    
    # Prepare chart data
    chart_labels = []
    chart_data = []
    chart_colors = []

    # Color mapping for categories (same as organizer)
    category_colors = {
        Event.MUSIC_ARTS: '#FF6384',
        Event.BUSINESS: '#36A2EB', 
        Event.SPORTS: '#FFCE56',
        Event.TECHNOLOGY: '#4BC0C0',
        Event.FOOD_DRINK: '#9966FF',
        Event.HEALTH_WELLNESS: '#FF9F40',
        Event.EDUCATION: '#FF6384',
        Event.COMMUNITY: '#C9CBCF',
        Event.CHARITY: '#4BC0C0',
        Event.GOVERNMENT: '#36A2EB',
        Event.TOURISM: '#FFCE56'
    }

    for item in category_data:
        category = item['category']
        count = item['count']
        percentage = round((count / total_events) * 100, 1) if total_events > 0 else 0
        category_display = dict(Event.CATEGORY_CHOICES).get(category, category)
        
        chart_labels.append(category_display)
        chart_data.append(percentage)
        chart_colors.append(category_colors.get(category, '#C9CBCF'))

    chart_data_json = json.dumps({
        'labels': chart_labels,
        'data': chart_data,
        'colors': chart_colors
    })

    # Order events by start date (soonest first)
    upcoming_events_ordered = upcoming_events.order_by('start_date')

    print(f"Total registered events: {total_events}")
    print(f"Upcoming events: {upcoming_events_count}, Past events: {past_events_count}")

    context = {
        'attendee': attendee.first_name,
        'total_events': total_events,
        'upcoming_events_count': upcoming_events_count,
        'past_events_count': past_events_count,
        'attendee_events': upcoming_events_ordered,  # or all events, if needed
        'category_chart_data': chart_data_json,
        'category_breakdown': category_data,
        'favorited_events': favorited_events,
        'favorited_events_count': favorited_events_count,
    }

    return render(request, 'attendee_dashboard.html', context)

>>>>>>> 59f0fc44
<|MERGE_RESOLUTION|>--- conflicted
+++ resolved
@@ -464,14 +464,13 @@
     events = Event.objects.filter(status=Event.PUBLISHED)
     return render(request, 'home.html', {'events': events})
 
-<<<<<<< HEAD
 def upcoming_events_view(request):
     events = Event.objects.filter(start_date__gte=now(),status=Event.PUBLISHED).order_by('start_date')
     paginator = Paginator(events, 8)  # Show 5 events per page
     page_number = request.GET.get('page')
     events = paginator.get_page(page_number)
     return render(request, 'upcoming_events.html', {'events': events})
-=======
+
 def attendee_overview(request, attendee_id):
     attendee = get_object_or_404(Attendee, id=attendee_id)
     now = timezone.now()
@@ -542,10 +541,6 @@
         'attendee_events': upcoming_events_ordered,  # or all events, if needed
         'category_chart_data': chart_data_json,
         'category_breakdown': category_data,
-        'favorited_events': favorited_events,
-        'favorited_events_count': favorited_events_count,
-    }
-
-    return render(request, 'attendee_dashboard.html', context)
-
->>>>>>> 59f0fc44
+    }
+
+    return render(request, 'attendee_dashboard.html', context)